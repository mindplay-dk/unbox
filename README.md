![Unbox](unbox-logo.png)

[![PHP Version](https://img.shields.io/badge/php-8.0%2B-blue.svg)](https://packagist.org/packages/mindplay/unbox)
[![Build Status](https://travis-ci.com/mindplay-dk/unbox.svg?branch=master)](https://travis-ci.org/mindplay-dk/unbox)
[![Code Coverage](https://scrutinizer-ci.com/g/mindplay-dk/unbox/badges/coverage.png?b=master)](https://scrutinizer-ci.com/g/mindplay-dk/unbox/?branch=master)

Unbox is a [fast](#benchmark), simple, [opinionated](#opinionated) dependency injection container,
with a gentle learning curve.

To upgrade from an older (1.x) version, please see the [upgrade guide](UPGRADING.md).

## Installation

With Composer: `require mindplay/unbox`

## Introduction

This library implements a dependency injection container with a very small footprint, a small number
of concepts and a reasonably short learning curve, good performance, and quick and easy configuration
relying mainly on the use of closures for IDE support.

The container is capable of resolving constructor arguments, often automatically, with as little
configuration as just the class-name. It will also resolve arguments to any callable, including
objects that implement `__invoke()`. It can also be used as a generic factory class, capable of
creating any object for which the constructor arguments can be resolved - the common use-case
for this is in your own factory classes, e.g. a controller factory or action dispatcher.

The container implementation is compatible
with [container-interop](https://github.com/container-interop/container-interop).

### Quick Overview

Below, you can find a complete guide and full documentation - but to give you an idea of what
this library does, let's open with a quick code sample.

For this basic example, we'll assume you have the following related types:

```php
interface CacheInterface {
    // ...
}

class FileCache implements CacheInterface {
    public function __construct($path) { ... }
}

class UserRepository {
    public function __construct(CacheInterface $cache) { ... }
}
```

Unbox has a two-stage life-cycle. The first stage is the creation of a `ContainerFactory` - this
class provides bootstrapping and configuration facilities. The second stage begins with a call
to `ContainerFactory::createFactory()` which creates the actual `Container` instance, which
provides the facilities enabling client-code to invoke functions and constructors, etc.

Let's bootstrap a `ContainerFactory` with those dependencies, in a "bootstrap" file somewhere:

```php
use mindplay\unbox\ContainerFactory;

$factory = new ContainerFactory();

// register a component named "cache":
$factory->register("cache", function ($cache_path) {
    return new FileCache($cache_path);
});

// register "CacheInterface" as a component referencing "cache":
$factory->alias(CacheInterface::class, "cache");

// register "UserRepository" as a component:
$factory->register(UserRepository::class);
```

Then configure the missing `$cache_path` for the `cache` component, add that to a "config" file somewhere:

```php
$factory->set("cache_path", "/tmp/cache");
```

Now that the `ContainerFactory` is fully bootstrapped, we're ready to create a `Container`:

```php
$container = $factory->createContainer();
```

In this simple example, we're now done with `ContainerFactory`, which can simply fall out of
scope. (In more advanced scenarios, such as long-running [React](http://reactphp.org/) or
[PHP-PM](https://github.com/php-pm/php-pm) applications, you might want to maintain a
reference to `ContainerFactory`, so you can create a fresh `Container` for each request.)

You can now take your `UserRepository` out of the `Container`, either by asking for it directly:

```php
$users = $container->get(UserRepository::class);
```

Or, by using a type-hinted closure for IDE support:

```php
$container->call(function (UserRepository $users) {
    $users->...
});
```

To round off this quick example, let's say you have a controller:

```php
class UserController
{
    public function __construct(UserRepository $users)
    {
        // ...
    }

    public function show($user_id, ViewEngine $view, FormHelper $form, ...)
    {
        // ...
    }
}
```

Using the container as a factory, you can create an instance of any controller class:

```php
$controller = $container->create(UserController::class);
```

Finally, you can dispatch the `show()` action, with dependency injection - as a naive example,
we're simply going to inject `$_GET` directly as parameters to the method:

```php
$container->call([$controller, "show"], $_GET);
```

Using `$_GET` as parameters to the call, the `$user_id` argument to `UserController:show()` will
be resolved as `$_GET['user_id']`.

That's the quick, high-level overview.

#### API

If you're already comfortable with dependency injection, and just want to know what the API looks
like, below is a quick overview of the `ContainerFactory` API:

```php
register(string $type)                                 # register a component (for auto-creation)
register(string $type, array $map)                     # ... with custom constructor arguments
register(string $name, string $type)                   # ... with a specific name for auto-creation
register(string $name, string $type, array $map)       # ... and custom constructor arguments
register(string $name, callable $func)                 # ... with a custom creation function
register(string $name, callable $func, array $map)     # ... and custom arguments to that closure

set(string $name, mixed $value)                        # directly insert an existing component

add(ProviderInterface $provider)                       # register a configuration provider

alias(string $new_name, string $ref_name)              # make $ref_name available as $new_name

configure(callable $func)                              # manipulate a component upon creation
configure(callable $func, array $map)                  # ... with custom arguments to the closure
configure(string $name, callable $func)                # ... for a component with a specific name
configure(string $name, callable $func, array $map)    # ... with custom arguments

ref(string $name) : BoxedValueInterface                # create a boxed reference to a component

<<<<<<< HEAD
requires(string $requirement, string $description)     # defines a Requirement
provides(string $requirement, string $description)     # fulfills an abstract Requirement
=======
registerFallback(ContainerInterface $container)        # register a fallack container
>>>>>>> d7b6cb38

createContainer() : Container                          # create a bootstrapped Container instance
```

The following provides a quick overview of the `Container` API:

```php
get(string $name) : mixed                              # unbox a component
has(string $name) : bool                               # check if a component is defined/exists
isActive(string $name) : bool                          # check if a component has been unboxed

call(callable $func) : mixed                           # call any callable an inject arguments
call(callable $func, array $map) : mixed               # ... and override or add missing params

create(string $class_name) : mixed                     # invoke a constructor and auto-inject
create(string $class_name, array $map) : mixed         # ... and override or add missing params
```

If you're new to dependency injection, or if any of this baffles you, don't panic - everything is
covered in the guide below.

## Terminology

The following terminology is used in the documentation below:

  * **Callable**: refers to the `callable` pseudo-type
    as [defined in the PHP manual](http://php.net/manual/en/language.types.callable.php).

  * **Component**: any object or value registered in a container, whether registered by class-name,
    interface-name, or some other arbitrary name.

  * **Singleton**: when we say "singleton", we mean there's only one component with a given name
    within the same container instance; of course, you can have multiple container instances, so
    each component is a "singleton" only within the same container.

  * **Dependency**: in our context, we mean any registered component that is required by another
    component, by a constructor (when using the container as a factory) or by any callable.

## Dependency Resolution

Any argument, whether to a closure being manually invoked, or to a constructor being automatically
invoked as part of resolving a longer chain of dependencies, is resolved according to a consistent
set of rules - in order of priority:

  1. If you provide the argument yourself, e.g. when registering a component (or configuration
     function, or when invoking a callable) this always takes precedence. Arguments can include
     boxed values, such as (typically) references to other components, and these will be unboxed
     as late as possible.

  2. Type-hints is the preferred way to resolve singletons, e.g. types of which you have only one
     instance (or one "preferred" instance) in the same container. Singletons are usually registered
     under their class-name, or interface-name, or sometimes both.

  3. Parameter names, e.g. components maching the precise argument name (without `$`) - this works
     only when it's safe, which it is in most cases, the only exception being constructors invoked
     via `create()` where component names in the Container happen to match parameter names in the
     constructor. (constructor arguments given via the `$map` arguments are of course safe, too.)

  4. A default parameter value, if provided, will be used as a last resort - this can be useful
     in cases such as `function ($db_port = 3306) { ... }`, which allows for optional
     configuration of simple values with defaults.

For dependencies resolved using type-hints, the parameter name is ignored - and vice-versa: if a
dependency is resolved by parameter name, the type-hint is ignored, but will of course be checked
by PHP when the function/method/constructor is invoked. Note that using type-hints either way is
good practice (when possible) as this provides self-documenting configurations with IDE support.

## Guide

In the following sections, we'll assume that a `ContainerFactory` instance is in scope, e.g.:

```php
use mindplay\unbox\ContainerFactory;

$factory = new ContainerFactory();
```

### Bootstrapping

The most commonly used method to bootstrap a container is `register()` - this is the method
that lets you register a component for dependency injection.

This method generally takes one of the following forms:

```php
register(string $type)                                 # register a component (for auto-creation)
register(string $type, array $map)                     # ... with custom constructor arguments
register(string $name, string $type)                   # ... with a specific name for auto-creation
register(string $name, string $type, array $map)       # ... and custom constructor arguments
register(string $name, callable $func)                 # ... with a custom creation function
register(string $name, callable $func, array $map)     # ... and custom arguments to that closure
```

Where:

  * `$name` is a component name
  * `$type` is a fully-qualified class-name
  * `$map` is a mixed list/map of parameters (see below)
  * `$func` is a custom factory function

When `$type` is used without `$name`, the component name is assumed to also be the name
of the type being registered.

The `$map` argument is mixed list and/or map of parameters. That is, if you include
parameters without keys (such as `['apple', 'pear']`) these are taken as being positional
arguments, while parameters with keys (such as `['lives' => 9]`) are matched against
the parameter name of the callable or constructor being invoked.

When supplying custom arguments via `$map`, it is common to use `$factory->ref('name')`
to obtain a "boxed" reference to a component - when the registered component is created
(on first use) any "boxed" arguments will be "unboxed" at that time. In other words, this
enables you to supply other components as arguments "lazily", without activating them
until they're actually needed.

If the callable `$func` is supplied, this is registered as your custom component creation
function - dependency injection is done for this closure, so this is usually the best way
to specify how a component should be created, if you care about IDE support. (You should!)

#### Examples

The following examples are all valid use-cases of the above forms:

  * `register(Foo::class)` registers a component by it's class-name, and will try to
    automatically resolve all of it's constructor arguments.

  * `register(Foo::class, ['bar'])` registers a component by it's class-name, and will
    use `'bar'` as the first constructor argument, and try to resolve the rest.

  * `register(Foo::class, [$factory->ref(Bar::class)])` creates a boxed reference to
    a registered component `Bar` and provides that as the first argument.

  * `register(Foo::class, ['bat' => 'zap'])` registers a component by it's class-name
    and will use `'zap'` for the constructor argument named `$bat`, and try to resolve
    any other arguments.

  * `register(Bar::class, Foo::class)` registers a component `Foo` under another name
    `Bar`, which might be an interface or an abstract class.

  * `register(Bar::class, Foo::class, ['bar'])` same as above, but uses `'bar'` as the
    first argument.

  * `register(Bar::class, Foo::class, ['bat' => 'zap'])` same as above, but, well, guess.

  * `register(Bar::class, function (Foo $foo) { return new Bar(...); })` registers a
    component with a custom factory function.

  * `register(Bar::class, function ($name) { ... }, [$factory->ref('db.name')]);`
    registers a component creation function with a reference to a component "db.name"
    as the first argument.

In effect, you can think of `$func` as being an optional argument.

The provided parameter values may include any `BoxedValueInterface`, such as (commonly) the boxed
component reference created by `ContainerFactory::ref()` - these will be unboxed as late as possible.

#### Aliasing

Sometimes you need to register the same component under two different names - one common
use-case, is to register the same component both for a concrete and abstract type, e.g.
for a class and an interface.

For example, it's ordinary to register a cache component twice:

```php
$factory->register(CacheInterface::class, function () {
    return new FileCache();
});

$factory->alias("db.cache", CacheInterface::class); // "db.cache" becomes an alias!

$container = $factory->createContainer();

var_dump($container->get("db.cache") === $container->get(CacheInterface::class)); // => bool(true)
```

Using an alias, in this example, means that `"db.cache"` by default will resolve as
`CacheInterface`, but gives us the ability to [override](#overrides) the definition of
`"db.cache"` with a different implementation, without affecting other components which
might also be using `CacheInterface` as a default.

#### Direct Insertion

Not all dependencies are expensive to create - simple values (such as host-names and port-numbers)
do not benefit from deferred initialization with `register()`, and instead should be inserted
into the container directly:

```php
$factory->set("db.host", "localhost");
$factory->set("db.port", "12345");
```

Another common use-case for `set()` is to inject objects for which you can't defer creation.

#### Overrides

To override an existing component, simply call `register()` with an already-registered
component name - this will completely replace an existing component definition.

Note that overriding a component does *not* affect any registered configuration functions -
it is therefore important that, if you do override a component, the new component must be
compatible with the replaced component. Configuration in general is covered below.

#### Configuration

To perform additional configuration of a registered component, use the `configure()` method.

This method takes one of the following forms:

```php
configure(callable $func)
configure(callable $func, array $map)
configure(string $name, callable $func)
configure(string $name, callable $func, array $map)
```

Where:

  * `$name` is the name of a component being configured
  * `$func` is a function that configures the component in some way
  * `$map` is a mixed list/map of parameters (as explained [above](#bootstrapping))

The callable `$func` will be called with dependency injection - the first argument of
this function is the component being configured; you should type-hint it (if possible, for
IDE support) although you're not strictly required to. Any additional arguments will be
resolved as well.

The optional array `$map` is a mixed list/map of parameters, as covered [above](#bootstrapping).

If no `$name` is supplied, the first argument from the given `$func` is used to infer the
component name from the type-hint.

As an example, let's say you've configured a `PDO` component:

```php
$factory->register(PDO::class, function ($db_host, $db_name, $db_user, $db_password) {
    $connection = "mysql:host={$db_host};dbname={$db_name}";

    return new PDO($connection, $db_user, $db_password);
});
```

In a configuration file, simple values like `$db_host` can be inserted directly, e.g. with
`$factory->set("db_host", "localhost")` - but suppose you need to do something *after*
the connection is created? Here's where `configure()` comes into play:

```php
$factory->configure(function (PDO $db) {
    $db->exec("SET NAMES utf8");
});
```

Note that, in this example, `configure()` will infer the component name `"PDO"` from the
type-hint - in a scenario with multiple named `PDO` instances, you must explicitly specify
the component name as the first argument, e.g.:

```php
$factory->configure("logger.pdo", function (PDO $db) {
    $db->exec("SET NAMES utf8");
});
```

##### Property or Setter Injection

This library doesn't support neither property nor setter injection, but both can be accomplished
by just doing those things in a call to `configure()` - for example:

```php
$factory->configure(function (Connection $db, LoggerInterface $logger) {
    $db->setLogger($logger);
});
```

In this example, upon first use of `Connection`, a dependency `LoggerInterface` will be
unboxed and injected via setter-injection. (We believe this approach is much safer than
offering a function that accepts the method-name as an argument - closures are more powerful,
much safer, and provide full IDE support, inspections, automated refactoring, etc.)

##### Modification

You can use `configure()` to modify values (such as strings, numbers or arrays) in the container.

For example, let's say you have a middleware stack defined as an array:

```php
$factory->set("app.middleware", function () {
    return [new RouterMiddleware, new NotFoundMiddleware];
);
```

If you need to append to the stack, you can do this:

```php
$factory->configure("app.middleware", function ($middleware) {
    $middleware[] = new CacheMiddleware();

    return $middleware;
});
```

Note the `return` statement - this is what causes the value to get updated in the container.

##### Decoration

The [decorator](https://en.wikipedia.org/wiki/Decorator_pattern) pattern is another pattern
that can be implemented with `configure()` - for example, lets say you bootstrapped your
container with a product repository implementation and interface:

```php
$factory->register(ProductRepository::class, function () { ... });

$factory->alias(ProductRepositoryInterface::class, ProductRepository::class);
```

Now lets say you implement a cached product repository decorator - you can bootstrap this
by creating and returning the decorator instance like this:

```php
$factory->configure(function (ProductRepositoryInterface $repo) {
    return new CachedProductRepository($repo);
});
```

Note that, when replacing components in this manner, of course you must be certain that the
replacement has a type that can pass a type-check in the recipient constructor or method.

#### Packaged Providers

You can package a set of `register()` and `configure()` calls for convenient reuse, by
implementing `ProviderInterface` - for example:

```php
class MyProvider implements ProviderInterface
{
    public function register(ContainerFactory $factory)
    {
        $factory->register(...);
        $factory->configure(...);
        // ...
    }
}
```

You can then easily bootstrap your projects with providers, e.g.:

```php
$factory->add(new MyProvider);
$factory->add(new TestDependenciesProvider);
$factory->add(new DevelopmentDebugProvider);
// ...
```

Providers of course can also call `ContainerFactory::add()` to bootstrap other providers - with
this in mind, you can make e.g. development or production setup for your app as easy as
calling e.g. `$container->add(new DevelopmentProvider)` to provide complete bootstrapping
for a quick development setup. Even if somebody wanted to override some of the registrations
in e.g. your default development setup, they can of course still do that, e.g. by calling
`register()` again to override components as needed.

<<<<<<< HEAD
##### Provider Requirements

In large, modular architectures, you may have many Providers with inter-dependencies, which
can become difficult to manage at scale.

Since Providers exist *outside* the realm of the a Container, the concept of Requirements can
be used to define verifiable dependencies, which will be checked when `createContainer()` is called.

Requirements may be defined by calling `requires()`, and more than one Provider may specify the
same Requirement - possibly for different reasons, which may be described using the optional
`$description` argument.

Requirements may be fulfilled by calling either `register()` or `provides()`.

###### Component Requirements

Providers may depend on the consumer to manually register a component.
 
For example, the following Provider requires you to register a `PDO` connection instance:

```php
class MyProvider implements ProviderInterface
{
    public function register(ContainerFactory $factory)
    {
        $factory->requires(PDO::class, "a PDO instance connected to a MySQL database");
        
        // ...
    }
}
```

Attempting to bootstrap this Provider, without manually registering the `PDO` instance, will
generate an Exception, as soon as `createContainer()` is called - which is much easier to debug
than, say, a `NotFoundException`, which might not occur before you hit a controller that
actually depends on the database connection.

###### Provider Requirements

Providers may depend on other Providers being bootstrapped.

For example, the following Provider requires you to also bootstrap a `CacheProvider`:

```php
class MyProvider implements ProviderInterface
{
    public function register(ContainerFactory $factory)
    {
        $factory->requires(CacheProvider::class, "the CacheProvider should be bootstrapped");
        
        // ...
    }
}
```

Provider Requirements are implicitly fulfilled by simply adding the Provider in question:

```php
$factory->add(new CacheProvider());
```

In rare cases, however, maybe the `CacheProvider` that shipped with the package doesn't work
for your application, and you may choose to manually create bootstrapping that is *equivalent*
to that of `CacheProvider`:

```php
$factory->provides(CacheProvider::class);

// instead of CacheProvider:

$factory->register(CacheInterface::class, FileCache::class, ["path" => "..."]);
```

Note that it's *usually* preferable to define the component Requirements - or in some cases
even both. Use your best judgment as to what is helpful, safe, or simply annoying for a
developer trying to bootstrap to fulfill your Provider's Requirements.

###### Abstract Requirements

Providers may have abstract Requirements - something that can't be expressed by a simple
component or Provider dependency.

For example, the following Provider requires you to simply indicate that you've bootstrapped
a "payment gateway" - whatever that means to the Provider in question:

```php
class MyProvider implements ProviderInterface
{
    public function register(ContainerFactory $factory)
    {
        $factory->requires("acme.payment-gateway", "please refer to acme's documentation");
        
        // ...
    }
}
```

Another provider needs to explicitly indicate fulfillment of these abstract Requirements:

```php
class MyPaymentProvider implements ProviderInterface
{
    public function register(ContainerFactory $factory)
    {
        $factory->provides("acme.payment-gateway");
        
        // ...
    }
}
```

Note that abstract Requirements should be a last resort - a simple component or Provider
dependency is *usually* better, safer, and may be easier to understand.

### Consumption
=======
### Fallback Containers

You can use this feature to build layered architecture with different component life-cycles.

Note that this type of architecture is less about reuse (which in most cases could be
achieved more simply by just reusing providers) and more about separating dependencies
into architectural layers.

The most common use-case for this feature is in long-running "deamons", such as web-hosts,
where this feature can be used to achieve separation of short-lived, request-specific
components from long-lived services. For example, controllers or session-models might be
registered in containers that get created and disposed with each request - while a database
connection or an SMTP client might be registered in a single fallback container that exists
for as long as the application is running, eliminating redundant start-up overhead.

This kind of separation is also useful in terms of architecture, where it forces you to be
deliberate and aware of dependencies on request-specific components, since these will not
be available in the long-lived container. Similarly, maybe your project has a console-based
front-end as well, where this type of architecture can be used to ensure your command-line
dependencies are not available to the components of your web-host - and so on.

In practical terms, to register a fallback container, use the `registerFallback` method on
a `ContainerFactory` instance. Containers created by a factory with one or more registered
fallbacks, will internally query fallbacks (in the order they were added) for any components
that haven't been registered in the container itself - effectively, this means that calls
to `has` and `get` will propagate to any registered fallback containers.

A typical approach is to register the container factory for short-lived services as a component
in the long-lived main service container - for example:

```php
$app_factory = new ContainerFactory();

// components we can reuse across many requests:

$app_factory->register(DatabaseConnection::class);

// factory for containers for individual requests:

$app_factory->register("request-context", function (ContainerInterface $app_container) {
    $request_container_factory = new ContainerFactory();

    // enable request-specific containers to look up long-lived services in the main container:

    $request_container_factory->registerFallback($app_container);

    return $request_container_factory;
});

// we can now register short-lived components against the `request-context` container factory:

$app_factory->configure("request-context", function (ContainerFactory $request_container_factory) {
    $request_container_factory->register(LoginController::class); // depends on DatabaseConnection
});

// now create the long-lived app container, e.g. in your "index.php" or CLI daemon script:

$app_container = $app_factory->createContainer();
```

With this bootstrapping in place, you can now create instances of the `request-context` container
as needed, e.g. in a long-lived component that handles incoming web-requests:
>>>>>>> d7b6cb38

```php
$request_container = $app_container->get("request-context")->createContainer();

$controller = $request_container->get(LoginController::class);
```

When the `$request_container` falls out of scope, any short-lived components such as the `LoginController`
will be released along with the container - while any long-lived components such as `DatabaseConnection`
will remain in the `$app_container`, with the same instance being passed to every new instance of the
controller.

### Using Containers

Obtaining the contents of a container by simply pulling components out of it can *seem* very convenient, and is therefore
tempting - but usually wrong! You should [inform yourself](http://stackoverflow.com/questions/11316688/inversion-of-control-vs-dependency-injection-with-selected-quotes-is-my-unders/11319026#11319026)
about the difference and **avoid** using the container as a [service locator](https://en.wikipedia.org/wiki/Service_locator_pattern).

**Rule of Thumb:**

> ***Never* use a Container to look up a component's own *direct* dependencies.**

Conversely, using a Container to look up dependencies on behalf of *other* components is usually okay.

In the following sections, we'll assume that a `Container` instance is in scope, e.g.:

```php
$factory = new ContainerFactory();

// ... bootstrapping ...

$container = $factory->createContainer();
```

The most basic form of component access, is a direct lookup:

```php
$cache = $container->get(CacheInterface::class);
$db_name = $container->get("db_name");
```

The more indirect form of component access, is an indirect lookup, by resolving parameters:

```php
$container->call(function (CacheInterface $cache, $db_name) {
    // ...
});
```

The result in these two examples, is the same - but it's important to note that, in the `call()`
example, the two arguments are being resolved in two different ways: the `CacheInterface` param
is resolved by class-name, whereas the `$db_name` param is being resolved by parameter name.

The latter only works because the `$db_name` component is registered under that precise name -
if it had been registered under a name such as `"db.name"`, the container would be unable to
resolve this argument automatically; instead, you would have had to write:

```php
$container->call(function (CacheInterface $cache, $name) {
    // ...
}, ["name" => $container->ref("db.name")]);
```

Note that `call()` will accept [any type of callable](http://php.net/manual/en/language.types.callable.php).

#### Factory Facet

The `create()` method can be used to invoke a constructor, to create an instance of any
class, on demand.

An important thing to understand, is that e.g. `register()` and `configure()` have *no*
bearing on this functionality - the purpose of this method, is to create instance of types
that *aren't* registered as components in the container, but (likely) have *dependencies*
which can be *provided* by the container.

Controllers are a great example - you most likely don't want to register every individual
controller class as a component in the container; rather, you probably want a controller
factory, capable of creating any controller.

As an example, here's a simple implementation of a controller factory that resolves the
typical `"foo/bar"` route string as e.g. `FooController::bar()` - like so:

```php
class Action
{
    public function __construct(Controller $controller, $action, array $params) { ... }
}

class ControllerFactory
{
    /** @var FactoryInterface */
    private $factory;

    public function __construct(FactoryInterface $factory) { ... }

    public function create($route, array $params)
    {
        list($controller_name, $action_name) = explode("/", $route);

        $controller_class = ucfirst($controller_name) . "Controller";

        $controller = $this->factory->create($controller_class);

        return new Action($controller, $action_name, $params);
    }
}
```

Note the `FactoryInterface` type-hint in the constructor - in situations where you only
care about using the container as a factory, you should type-hint against this facet.

#### Inspection

You can inspect the state of components in a container using `has()` and `isActive()`.

To check if a component is defined, use `has()` - for example:

```php
var_dump($container->has("foo")); // => bool(false)

$container->set("foo", "bar");

var_dump($container->has("foo")); // => bool(true)
```

Whether a component is directly inserted with `set()`, or defined using `register()`, the
`has()` method will return `true`.

To check if a component has been activated, use `isActive()` - for example:

```php
$container->register("foo", function () { return "bar"; });

var_dump($container->isActive("foo")); // => bool(false)

$foo = $container->get("foo"); // component activates on first use

var_dump($container->isActive("foo")); // => bool(true)
```

A component is considered "active" when it has been used for the first time - components
may get activated directly by calls to `get()`, or may get indirectly activated by
cascading activation of dependencies.

## Opinionated

Less is more. We support only what's actually necessary to create beautiful architecture - we do
not provide a wealth of "convenience" features to support patterns we wouldn't use, or patterns
that aren't very common and can easily be implemented with the features we do provide.

Features:

  * **Productivity-oriented** - favoring heavy use of **closures** for full IDE support:
    refactoring-friendly definitions with auto-complete support, inspections and so on.

  * **Performance-oriented** only to the extent that it doesn't encumber the API.

  * **Versatile** - supporting many different options for registration and configuration
    using the same, low number of public methods, including value modifications, decorators, etc.

  * Zero configuration - we don't include any optional features or configurable behavior: the
    container always behaves consistently, with the same predictable performance and interoperability.

  * **PHP 5.5+** for `::class` support, and because you really shouldn't be using anything older.

Non-features:

  * **NO annotations** - because sprinkling bits of your container configuration across
    your domain model is a really terrible idea.

  * **NO auto-wiring** - because `$container->register(Foo::name)` isn't a burden, and explicitly
    designates something as being a service; unintentionally treating a non-singleton as a singleton
    can be a weird experience.

  * **NO caching** - because configuring a container really shouldn't be so much overhead as to
    justify the need for caching. Unbox is fast.

  * **NO property/setter injections** because it blurs your dependencies - use constructor injection,
    and for optional dependencies, use optional constructor arguments; you don't, after all, need to
    count the number of arguments anymore, since everything will be injected. (if you do have a good
    reason to inject something via properties or setters, you can do that from inside a closure, in
    a call to `configure()`, with full IDE support.)

  * **NO syntax** - we don't invent or parse any special string syntax, anywhere, period. Any problem
    that can be solved with custom syntax can also be solved with clean, simple PHP code.

  * No chainable API, because call chains (in PHP) don't play nice with source-control.

  * All registered components are singletons - we do not support factory registrations; if you
    need to register a factory, the proper way to do that, is to either implement an actual
    factory class (which is usually better in the long run), or register the factory closure
    itself as a named component.

## Benchmark

This is not intended as a competitive benchmark, but more to give you an idea of the performance
implications of choosing from three very different DI containers with very different goals and
different qualities - from the smallest and simplest to the largest and most ambitious:

  * [pimple](http://pimple.sensiolabs.org/) is as simple as a DI container can get, with absolutely
    no bell and whistles, and barely any learning curve.

  * **unbox** with just a few classes (just over 300 source lines) and a few interfaces - more concepts
    than pimple (and therefore a bit more learning curve) and convenient closure injections, which
    are somewhat more costly in terms of performance.

  * [php-di](http://php-di.org/) is a pristine dependency injection framework with all the bells and
    whistles - rich with features, but also has more concepts and learning curve, and more overhead.

The included [simple benchmark](test/benchmark-all.php) generates the following benchmark results on
a WSL2 under Windows 10 with PHP 8.0.0.

Time to configure the container:

    unbox ......... 0.133 msec ....... 82.21% ......... 1.00x
    pimple ........ 0.137 msec ....... 84.55% ......... 1.03x
    php-di ........ 0.162 msec ...... 100.00% ......... 1.22x

Time to resolve the dependencies in the container, on first access:

    pimple ........ 0.013 msec ....... 15.01% ......... 1.00x
    unbox ......... 0.027 msec ....... 30.76% ......... 2.05x
    php-di ........ 0.089 msec ...... 100.00% ......... 6.66x

Time for multiple subsequent lookups:

    pimple: 3 repeated resolutions ........ 0.016 msec ....... 18.43% ......... 1.00x
    unbox: 3 repeated resolutions ......... 0.030 msec ....... 33.44% ......... 1.81x
    php-di: 3 repeated resolutions ........ 0.089 msec ...... 100.00% ......... 5.43x

    pimple: 5 repeated resolutions ........ 0.018 msec ....... 19.71% ......... 1.00x
    unbox: 5 repeated resolutions ......... 0.035 msec ....... 38.29% ......... 1.94x
    php-di: 5 repeated resolutions ........ 0.091 msec ...... 100.00% ......... 5.07x

    pimple: 10 repeated resolutions ........ 0.023 msec ....... 24.38% ......... 1.00x
    unbox: 10 repeated resolutions ......... 0.033 msec ....... 34.69% ......... 1.42x
    php-di: 10 repeated resolutions ........ 0.094 msec ...... 100.00% ......... 4.10x<|MERGE_RESOLUTION|>--- conflicted
+++ resolved
@@ -165,12 +165,10 @@
 
 ref(string $name) : BoxedValueInterface                # create a boxed reference to a component
 
-<<<<<<< HEAD
+registerFallback(ContainerInterface $container)        # register a fallack container
+
 requires(string $requirement, string $description)     # defines a Requirement
 provides(string $requirement, string $description)     # fulfills an abstract Requirement
-=======
-registerFallback(ContainerInterface $container)        # register a fallack container
->>>>>>> d7b6cb38
 
 createContainer() : Container                          # create a bootstrapped Container instance
 ```
@@ -529,7 +527,6 @@
 in e.g. your default development setup, they can of course still do that, e.g. by calling
 `register()` again to override components as needed.
 
-<<<<<<< HEAD
 ##### Provider Requirements
 
 In large, modular architectures, you may have many Providers with inter-dependencies, which
@@ -644,8 +641,6 @@
 Note that abstract Requirements should be a last resort - a simple component or Provider
 dependency is *usually* better, safer, and may be easier to understand.
 
-### Consumption
-=======
 ### Fallback Containers
 
 You can use this feature to build layered architecture with different component life-cycles.
@@ -708,7 +703,6 @@
 
 With this bootstrapping in place, you can now create instances of the `request-context` container
 as needed, e.g. in a long-lived component that handles incoming web-requests:
->>>>>>> d7b6cb38
 
 ```php
 $request_container = $app_container->get("request-context")->createContainer();
